import sys
import numpy as np
import pyaudio
import matplotlib.pyplot as plt
import matplotlib.animation as animation
from matplotlib.colors import LinearSegmentedColormap
from matplotlib.collections import LineCollection
import threading
import queue
import time
import torch
import whisper
from datetime import datetime, timedelta

import argostranslate.package
import argostranslate.translate

sys.path.append('./jax')
import jax
import jax.numpy as jnp
import carfac

# ---------------- CARFAC Processor ----------------
class RealCARFACProcessor:
    def __init__(self, fs=16000):
        self.fs = fs
        self.hypers, self.weights, self.state = carfac.design_and_init_carfac(
            carfac.CarfacDesignParameters(fs=fs, n_ears=1)
        )
        self.n_channels = self.hypers.ears[0].car.n_ch
        self.run_segment_jit = jax.jit(carfac.run_segment, static_argnames=['hypers', 'open_loop'])

    def process_chunk(self, audio_chunk):
        # audio_chunk expected as float32 in range [-1,1]
        if len(audio_chunk.shape) == 1:
            audio_input = audio_chunk.reshape(-1, 1)
        else:
            audio_input = audio_chunk
        audio_jax = jnp.array(audio_input, dtype=jnp.float32)
        naps, _, self.state, _, _, _ = self.run_segment_jit(audio_jax, self.hypers, self.weights, self.state, open_loop=False)
        return np.array(naps[:, 0, :]).T

# ---------------- Pitchogram ----------------
class RealTimePitchogram:
    def __init__(self, num_channels=71, sai_width=400):
        self.num_channels = num_channels
        self.sai_width = sai_width
        self.output_buffer = np.zeros((num_channels, sai_width))
        self.cgram = np.zeros(num_channels)
        self.vowel_matrix = None

    def set_vowel_matrix(self, vowel_matrix):
        self.vowel_matrix = vowel_matrix

    def run_frame(self, sai_frame):
        masked = sai_frame
        self.output_buffer = masked.mean(axis=1, keepdims=True) * np.ones_like(masked)
        if self.vowel_matrix is not None:
            self.cgram = 0.2 * masked.mean(axis=1) + 0.8 * self.cgram
            vowel_coords = self.vowel_matrix @ self.cgram
        return self.output_buffer.copy()

# ---------------- Whisper Handler ----------------
class WhisperHandler:
    def __init__(self, model_name="base", non_english=False, debug=True):
        self.debug = debug
        model = model_name
        if model_name != "large" and not non_english:
            model = model + ".en"
        
        try:
            self.audio_model = whisper.load_model(model)
            self.sample_rate = 16000
        except Exception as e:
            try:
                self.audio_model = whisper.load_model("tiny")
                self.sample_rate = 16000
            except Exception as e2:
                self.audio_model = None
                self.sample_rate = 16000
        
        self.transcription = []
        self.lock = threading.Lock()
        self.last_transcription_time = time.time()
        self.min_transcription_interval = 0.1

    def transcribe_audio(self, audio_data, language='en'):
        
        # Reduced minimum length for more responsive transcription
        min_samples = int(self.sample_rate * 0.5)  # Reduced from 1.0 second
        
        # Ensure audio is float32 in range [-1, 1]
        if audio_data.dtype == np.int16:
            audio_float = audio_data.astype(np.float32) / 32768.0
        else:
            audio_float = audio_data.astype(np.float32)
        
        # Normalize to [-1, 1] if needed
        max_val = np.abs(audio_float).max()
        if max_val > 1.0:
            audio_float = audio_float / max_val
        
        # Pad or trim to ensure consistent length
        target_length = max(min_samples, len(audio_float))
        if len(audio_float) < target_length:
            audio_float = np.pad(audio_float, (0, target_length - len(audio_float)), 'constant')
        elif len(audio_float) > self.sample_rate * 30:
            audio_float = audio_float[-self.sample_rate * 30:]
        
        try:
            # More permissive Whisper settings
            result = self.audio_model.transcribe(
                audio_float, 
                fp16=torch.cuda.is_available(),
                language=language,
<<<<<<< HEAD
                #no_speech_threshold=0.4,  # Lowered from 0.4 - more sensitive to speech
                #logprob_threshold=-1,   # More permissive
                #compression_ratio_threshold=2.4,  # More permissive
=======
                #no_speech_threshold=0.6,  # Lowered from 0.4 - more sensitive to speech
                #logprob_threshold=-1.0,   # More permissive
                #compression_ratio_threshold=3.0,  # More permissive
>>>>>>> 52fada3b
                condition_on_previous_text=False
            )
            text = result.get('text', '').strip()
            
            # More lenient filtering
            if len(text) < 1:
                return None
                
            return text
        except Exception:
            return None

    def add_transcription_line(self, text):
        with self.lock:
            if text is None or not text.strip():
                return
            
            # More lenient rate limiting
            current_time = time.time()
            if current_time - self.last_transcription_time < self.min_transcription_interval:
                return
            
            # Avoid adding duplicate consecutive transcriptions
            if self.transcription and self.transcription[-1] == text:
                return
                
            self.transcription.append(text)
            self.last_transcription_time = current_time
            print(f"[Transcribed]: {text}")
            
            # Keep manageable history
            if len(self.transcription) > 20:
                self.transcription = self.transcription[-20:]

    def get_display_text(self, max_lines=5, max_chars=200):
        with self.lock:
            if not self.transcription:
                return ""
            
            lines = self.transcription[-max_lines:]
            display = '\n'.join(lines)
            
            if len(display) > max_chars:
                display = "..." + display[-(max_chars-3):]
            
            return display

# ---------------- Translation Handler ----------------
class TranslationHandler:
    """
    Handles the translation of transcribed audio.
    Exclusively uses argostranslate as the backend right now.
    """
    def __init__(self, from_lang="en", to_lang="zh"):
        self.from_lang = from_lang
        self.to_lang = to_lang
        self.model = None
        self.loaded = self._load_model()

    def _load_model(self) -> bool: 
        # Load the translation model

        try:
            # Check the installed models first.
            installed_packages = argostranslate.package.get_installed_packages()
            is_cached = list(filter(lambda x: x.from_code == self.from_lang and x.to_code == self.to_lang, installed_packages))
            print(f"Translation model {self.from_lang} -> {self.to_lang} cached: {list(is_cached)}")

            if not is_cached:
                # Download and install the translation model if not found.
                argostranslate.package.update_package_index()
                available_packages = argostranslate.package.get_available_packages()
                package_to_install = next(
                    filter(
                        lambda x: x.from_code == self.from_lang and x.to_code == self.to_lang, available_packages
                    )
                )
                argostranslate.package.install_from_path(package_to_install.download())
        except Exception as e:
            print(f"Error loading translation model: {e}")
            return False
        
        installed_languages = argostranslate.translate.get_installed_languages()
        from_model = next(filter(lambda x: x.code == self.from_lang, installed_languages), None)
        to_model = next(filter(lambda x: x.code == self.to_lang, installed_languages), None)

        self.model = from_model.get_translation(to_model)
        return True

    def translate(self, from_text: str) -> str:
        # Perform translation
        if not self.loaded:
            print("Translation model not loaded.")
            return ""

        to_text: str = self.model.translate(from_text)

        return to_text

# ---------------- Real-Time Visualization + Whisper ----------------
class RealTimePitchogramWhisper:
    def __init__(self, chunk_size=1024, sample_rate=16000, sai_width=400,
                 whisper_model="tiny", whisper_interval=1.5, 
                 enable_translation=False, from_lang="zh", to_lang="en",
                 debug=True):
        self.chunk_size = chunk_size
        self.sample_rate = sample_rate
        self.sai_width = sai_width
        self.whisper_interval = whisper_interval
        self.debug = debug

        # CARFAC and pitchogram
        self.carfac = RealCARFACProcessor(fs=sample_rate)
        self.pitchogram = RealTimePitchogram(num_channels=self.carfac.n_channels, sai_width=sai_width)
        self.n_channels = self.carfac.n_channels

        # Whisper
        self.whisper_handler = WhisperHandler(model_name=whisper_model, debug=debug)

        # Translation
        self.translation_handler = None
        if enable_translation:
            self.translation_handler = TranslationHandler(from_lang=from_lang, to_lang=to_lang)

        # Audio buffering for Whisper
        self.audio_queue = queue.Queue(maxsize=50)
        self.whisper_audio_buffer = []
        self.whisper_buffer_lock = threading.Lock()
        self.last_whisper_time = time.time()
        
        # Much more sensitive voice activity detection
        self.energy_threshold = 0.0001  # Significantly lowered
        self.silence_counter = 0
        self.max_silence_chunks = 5  # Reduced silence requirement
        self.audio_chunk_counter = 0

        # Visualization
        self.temporal_buffer_width = 200
        self.temporal_buffer = np.zeros((self.n_channels, self.temporal_buffer_width))
        self.audio_buffer = np.zeros(self.temporal_buffer_width)
        self._setup_visualization()

        # PyAudio
        self.p = None
        self.stream = None
        self.running = False

    def _setup_visualization(self):
        self.fig, self.ax = plt.subplots(figsize=(16, 10))
        cmap = self._create_enhanced_colormap()
        self.cmap = cmap
        
        self.im = self.ax.imshow(self.temporal_buffer, aspect='auto', origin='lower',
                                 cmap=cmap, interpolation='bilinear', vmin=0, vmax=1,
                                 extent=[0, self.temporal_buffer_width, 0, self.n_channels])
        
        self.pitch_text = self.ax.text(0.98, 0.98, '', transform=self.ax.transAxes,
                                       verticalalignment='top', horizontalalignment='right',
                                       fontsize=10, color='white', weight='bold',
                                       bbox=dict(boxstyle='round,pad=0.3', facecolor='black', alpha=0.7))
        
        self.transcription_text = self.ax.text(0.02, 0.02, '', transform=self.ax.transAxes,
                                              verticalalignment='bottom', fontsize=12,
                                              color='lime', weight='bold',
                                              bbox=dict(boxstyle='round,pad=0.5', facecolor='black', alpha=0.9))
        
        # Debug info text
        self.debug_text = self.ax.text(0.02, 0.98, '', transform=self.ax.transAxes,
                                      verticalalignment='top', fontsize=8,
                                      color='yellow', weight='normal',
                                      bbox=dict(boxstyle='round,pad=0.3', facecolor='black', alpha=0.7))
        
        plt.tight_layout()
        self.ax.axis('off')

    def _create_enhanced_colormap(self):
        colors = ['#000022', '#000055', '#0033AA', '#0066FF', '#00AAFF',
                  '#00FFAA', '#33FF77', '#77FF33', '#AAFF00', '#FFAA00',
                  '#FF7700', '#FF3300', '#FF0044', '#CC0077', '#FFFFFF']
        return LinearSegmentedColormap.from_list("enhanced_audio", colors, N=256)

    def list_audio_devices(self):
        """List available audio input devices"""
        if self.p is None:
            self.p = pyaudio.PyAudio()
        
        print("\nAvailable audio input devices:")
        for i in range(self.p.get_device_count()):
            info = self.p.get_device_info_by_index(i)
            if info['maxInputChannels'] > 0:
                print(f"  Device {i}: {info['name']} (Channels: {info['maxInputChannels']})")
        print()

    def audio_callback(self, in_data, frame_count, time_info, status):
        try:
            # Convert int16 to float32
            audio_float = np.frombuffer(in_data, dtype=np.int16).astype(np.float32) / 32768.0
            energy = np.mean(np.square(audio_float))
            
            self.audio_chunk_counter += 1

            
            # Add to processing queue
            try:
                self.audio_queue.put_nowait(audio_float)
            except queue.Full:
                try:
                    self.audio_queue.get_nowait()  # Remove oldest
                    self.audio_queue.put_nowait(audio_float)
                except queue.Empty:
                    pass

            # Add to Whisper buffer
            with self.whisper_buffer_lock:
                self.whisper_audio_buffer.extend(audio_float)
                
                # Keep buffer manageable (max 15 seconds for better context)
                max_buffer_size = self.sample_rate * 15
                if len(self.whisper_audio_buffer) > max_buffer_size:
                    excess = len(self.whisper_audio_buffer) - max_buffer_size
                    self.whisper_audio_buffer = self.whisper_audio_buffer[excess:]

        except Exception as e:
            print(f"Audio callback error: {e}")
        
        return (in_data, pyaudio.paContinue)

    def process_audio(self):
        while self.running:
            try:
                audio_chunk = self.audio_queue.get(timeout=0.1)
                
                # Process with CARFAC
                nap_output = self.carfac.process_chunk(audio_chunk)
                pitch_frame = self.pitchogram.run_frame(nap_output)

                # Update temporal buffer for visualization
                self.temporal_buffer[:, :-1] = self.temporal_buffer[:, 1:]
                self.temporal_buffer[:, -1] = pitch_frame.max(axis=1)

                # Voice activity detection for Whisper processing
                energy = np.mean(np.square(audio_chunk))
                if energy > self.energy_threshold:
                    self.silence_counter = 0
                else:
                    self.silence_counter += 1

            except queue.Empty:
                continue
            except Exception as e:
                print(f"Audio processing error: {e}")
                continue

    def whisper_processing_loop(self):
        while self.running:
            try:
                current_time = time.time()
                
                with self.whisper_buffer_lock:
                    buffer_size = len(self.whisper_audio_buffer)
                    if buffer_size > 0:
                        audio_energy = np.mean(np.square(self.whisper_audio_buffer[-min(1000, buffer_size):]))
                    else:
                        audio_energy = 0
                
                # Simplified processing logic - process based on time interval OR sufficient audio
                time_condition = (current_time - self.last_whisper_time) >= self.whisper_interval
                buffer_condition = buffer_size >= int(self.sample_rate * 1.0)  # At least 1 second of audio
                
                should_process = time_condition and buffer_condition
                
                if self.debug and self.audio_chunk_counter % 100 == 0:
                    print(f"DEBUG: Buffer size: {buffer_size/self.sample_rate:.1f}s, "
                          f"Energy: {audio_energy:.6f}, "
                          f"Should process: {should_process}, "
                          f"Time since last: {current_time - self.last_whisper_time:.1f}s")
                
                if should_process:
                    with self.whisper_buffer_lock:
                        min_required_samples = int(self.sample_rate * 0.8)  # Reduced minimum
                        
                        if len(self.whisper_audio_buffer) >= min_required_samples:
                            # Copy buffer for processing
                            audio_to_process = np.array(self.whisper_audio_buffer, dtype=np.float32)
                            
                            # Check audio quality before processing
                            energy = np.mean(np.square(audio_to_process))
                            max_amplitude = np.max(np.abs(audio_to_process))
                            
                            if self.debug:
                                print(f"DEBUG: Processing audio chunk: {len(audio_to_process)/self.sample_rate:.1f}s, "
                                      f"energy={energy:.6f}, max_amp={max_amplitude:.4f}")
                            
                            # More lenient energy check
                            if energy > self.energy_threshold * 0.1 and max_amplitude > 0.001:
                                
                                # Keep more overlap for better context
                                overlap_size = int(self.sample_rate * 1.0)  # 1 second overlap
                                if len(self.whisper_audio_buffer) > overlap_size:
                                    self.whisper_audio_buffer = self.whisper_audio_buffer[-overlap_size:]
                                else:
                                    self.whisper_audio_buffer = []
                                
                                # Process in separate thread
                                threading.Thread(
                                    target=self._process_whisper_chunk,
                                    args=(audio_to_process,),
                                    daemon=True
                                ).start()
                            else:
                                if self.debug:
                                    print(f"DEBUG: Skipping processing - insufficient audio quality")
                                # Only clear buffer if audio is extremely quiet
                                if energy < self.energy_threshold * 0.01:
                                    self.whisper_audio_buffer = []
                            
                    self.last_whisper_time = current_time
                
                time.sleep(0.1)  # Faster polling for more responsive transcription
                
            except Exception as e:
                print(f"Whisper processing loop error: {e}")
                time.sleep(0.5)

    def _process_whisper_chunk(self, audio_data):
        try:
            if self.debug:
                print(f"DEBUG: Starting Whisper transcription for {len(audio_data)/self.sample_rate:.1f}s of audio")

            language = 'en' # Default language, uses from_lang if translation enabled
            if self.translation_handler:
                language = self.translation_handler.from_lang

            text = self.whisper_handler.transcribe_audio(audio_data, language=language)
            if text and len(text.strip()) > 0:
                self.whisper_handler.add_transcription_line(text)
                if self.debug:
                    print(f"DEBUG: Successfully transcribed: '{text}'")

                if self.translation_handler:
                    translated_text = self.translation_handler.translate(text)
                    if translated_text:
                        print(f"{self.translation_handler.from_lang}-{self.translation_handler.to_lang}: {translated_text}")
            else:
                if self.debug:
                    print(f"DEBUG: No transcription result")
        except Exception as e:
            print(f"Whisper chunk processing error: {e}")

    def _analyze_pitch_content(self):
        current_frame = self.temporal_buffer[:, -1]
        if np.max(current_frame) > 0.15:
            max_ch = np.argmax(current_frame)
            freq_ratio = max_ch / max(1, len(current_frame) - 1)
            estimated_freq = 80 * (8000 / 80) ** freq_ratio
            intensity = np.max(current_frame)
            return f"Pitch: ~{estimated_freq:.0f} Hz (Intensity: {intensity:.2f})"
        return "No clear pitch detected"

    def update_visualization(self, frame):
        try:
            # Update pitchogram
            current_max = np.max(self.temporal_buffer) if self.temporal_buffer.size else 0.001
            self.im.set_data(self.temporal_buffer)
            self.im.set_clim(vmin=0, vmax=max(0.001, min(1.0, current_max * 1.3)))
            
            # Update pitch analysis
            self.pitch_text.set_text(self._analyze_pitch_content())
            
            # Update transcription
            transcription_text = self.whisper_handler.get_display_text()
            if not transcription_text:
                transcription_text = "Listening... (speak into microphone)"
            self.transcription_text.set_text(transcription_text)

            # Update debug info
            if self.debug:
                with self.whisper_buffer_lock:
                    buffer_seconds = len(self.whisper_audio_buffer) / self.sample_rate
                current_energy = np.mean(np.square(self.audio_buffer)) if len(self.audio_buffer) > 0 else 0
                debug_info = f"Buffer: {buffer_seconds:.1f}s | Energy: {current_energy:.4f} | Threshold: {self.energy_threshold:.4f}"
                self.debug_text.set_text(debug_info)
            
            
        except Exception as e:
            print(f"Visualization update error: {e}")
        
        return [self.im, self.pitch_text, self.transcription_text, self.debug_text]

    def start(self):
        
        # Initialize PyAudio
        self.p = pyaudio.PyAudio()
        
        # List available devices for debugging
        if self.debug:
            self.list_audio_devices()
        
        try:
            # Try to use default input device first
            self.stream = self.p.open(
                format=pyaudio.paInt16,
                channels=1,
                rate=self.sample_rate,
                input=True,
                frames_per_buffer=self.chunk_size,
                stream_callback=self.audio_callback,
                start=False
            )
            print(f"Audio stream opened: {self.sample_rate}Hz, {self.chunk_size} frames/buffer")
        except Exception as e:
            print(f"Failed to open audio stream with default device: {e}")
            # Try to find a working input device
            for i in range(self.p.get_device_count()):
                try:
                    info = self.p.get_device_info_by_index(i)
                    if info['maxInputChannels'] > 0:
                        print(f"Trying device {i}: {info['name']}")
                        self.stream = self.p.open(
                            format=pyaudio.paInt16,
                            channels=1,
                            rate=self.sample_rate,
                            input=True,
                            input_device_index=i,
                            frames_per_buffer=self.chunk_size,
                            stream_callback=self.audio_callback,
                            start=False
                        )
                        print(f"Successfully opened device {i}")
                        break
                except:
                    continue
            else:
                print("Failed to open any audio input device")
                self.cleanup()
                return

        # Start processing threads
        self.running = True
        threading.Thread(target=self.process_audio, daemon=True).start()
        threading.Thread(target=self.whisper_processing_loop, daemon=True).start()
        
        # Start audio stream
        self.stream.start_stream()
        print("System started. Speak into the microphone. Press Ctrl+C to stop.")
        print("Debug mode enabled - watch the console for detailed information.")
        
        # Start visualization
        self.animation = animation.FuncAnimation(
            self.fig, self.update_visualization, interval=50, blit=False,
            cache_frame_data=False
        )
        plt.show()

    def cleanup(self):
        self.running = False
        try:
            if self.stream:
                self.stream.stop_stream()
                self.stream.close()
        except:
            pass
        try:
            if self.p:
                self.p.terminate()
        except:
            pass

    def stop(self):
        self.cleanup()
        plt.close('all')
        print("System stopped.")

# ---------------- Main ----------------
if __name__ == "__main__":
    system = None
    try:
        system = RealTimePitchogramWhisper(
            chunk_size=1024,
            sample_rate=16000,
            sai_width=400,
            whisper_model="middle",    # Using tiny model for faster processing
            whisper_interval=1.5,    # Process every 1.5 seconds
            enable_translation=True,
            from_lang="zh",
            to_lang="en",
            debug=True               # Enable debug mode
        )
        system.start()
    except KeyboardInterrupt:
        print("\nShutting down...")
        if system:
            system.stop()
    except Exception as e:
        print(f"Error: {e}")
        if system:
            system.stop()
    finally:
        print("Cleanup complete.")<|MERGE_RESOLUTION|>--- conflicted
+++ resolved
@@ -113,15 +113,9 @@
                 audio_float, 
                 fp16=torch.cuda.is_available(),
                 language=language,
-<<<<<<< HEAD
-                #no_speech_threshold=0.4,  # Lowered from 0.4 - more sensitive to speech
-                #logprob_threshold=-1,   # More permissive
-                #compression_ratio_threshold=2.4,  # More permissive
-=======
                 #no_speech_threshold=0.6,  # Lowered from 0.4 - more sensitive to speech
                 #logprob_threshold=-1.0,   # More permissive
                 #compression_ratio_threshold=3.0,  # More permissive
->>>>>>> 52fada3b
                 condition_on_previous_text=False
             )
             text = result.get('text', '').strip()
